--- conflicted
+++ resolved
@@ -36,12 +36,7 @@
 import static hudson.tasks.LogRotatorTest.build;
 import java.io.File;
 import java.io.IOException;
-<<<<<<< HEAD
-=======
 import java.net.HttpURLConnection;
-import java.nio.charset.Charset;
-import java.util.Arrays;
->>>>>>> be06d6c4
 import java.util.Collections;
 import java.util.List;
 import jenkins.util.VirtualFile;
@@ -132,7 +127,7 @@
         // do not check that it .exists() since its target has not been archived
     }
 
-    //@Issue("SECURITY-162")
+    @Issue("SECURITY-162")
     @Test public void outsideSymlinks() throws Exception {
         final FreeStyleProject p = j.createFreeStyleProject();
         p.getBuildersList().add(new TestBuilder() {
