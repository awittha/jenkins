/*
 * The MIT License
 *
 * Copyright (c) 2010, Kohsuke Kawaguchi
 *
 * Permission is hereby granted, free of charge, to any person obtaining a copy
 * of this software and associated documentation files (the "Software"), to deal
 * in the Software without restriction, including without limitation the rights
 * to use, copy, modify, merge, publish, distribute, sublicense, and/or sell
 * copies of the Software, and to permit persons to whom the Software is
 * furnished to do so, subject to the following conditions:
 *
 * The above copyright notice and this permission notice shall be included in
 * all copies or substantial portions of the Software.
 *
 * THE SOFTWARE IS PROVIDED "AS IS", WITHOUT WARRANTY OF ANY KIND, EXPRESS OR
 * IMPLIED, INCLUDING BUT NOT LIMITED TO THE WARRANTIES OF MERCHANTABILITY,
 * FITNESS FOR A PARTICULAR PURPOSE AND NONINFRINGEMENT. IN NO EVENT SHALL THE
 * AUTHORS OR COPYRIGHT HOLDERS BE LIABLE FOR ANY CLAIM, DAMAGES OR OTHER
 * LIABILITY, WHETHER IN AN ACTION OF CONTRACT, TORT OR OTHERWISE, ARISING FROM,
 * OUT OF OR IN CONNECTION WITH THE SOFTWARE OR THE USE OR OTHER DEALINGS IN
 * THE SOFTWARE.
 */

package hudson;

import hudson.model.Descriptor;

/**
 * Discovered {@link Extension} object with a bit of metadata for Hudson.
 * This is a plain value object.
 *
 * @author Kohsuke Kawaguchi
 * @since 1.356
 */
public class ExtensionComponent<T> implements Comparable<ExtensionComponent<T>> {
    private final T instance;
    private final double ordinal;

    public ExtensionComponent(T instance, double ordinal) {
        this.instance = instance;
        this.ordinal = ordinal;
    }

    public ExtensionComponent(T instance, Extension annotation) {
        this(instance,annotation.ordinal());
    }

    public ExtensionComponent(T instance) {
        this(instance,0);
    }

    /**
     * See {@link Extension#ordinal()}. Used to sort extensions.
     */
    public double ordinal() {
        return ordinal;
    }

    /**
     * The instance of the discovered extension.
     *
     * @return never null.
     */
    public T getInstance() {
        return instance;
    }

    /**
     * Sort {@link ExtensionComponent}s in the descending order of {@link #ordinal()}.
     */
    public int compareTo(ExtensionComponent<T> that) {
        double a = this.ordinal();
        double b = that.ordinal();
        if (a>b)    return -1;
        if (a<b)    return 1;

        // make the order bit more deterministic among extensions of the same ordinal
        if (this.instance instanceof Descriptor) {
<<<<<<< HEAD
            return Util.fixNull(((Descriptor)this.instance).getDisplayName()).compareTo(Util.fixNull((((Descriptor)that.instance).getDisplayName())));
=======
            return Util.fixNull(((Descriptor)this.instance).getDisplayName()).compareTo(Util.fixNull(((Descriptor)that.instance).getDisplayName()));
>>>>>>> 77290b9c
        } else {
            return this.instance.getClass().getName().compareTo(that.instance.getClass().getName());
        }
    }
}<|MERGE_RESOLUTION|>--- conflicted
+++ resolved
@@ -77,11 +77,7 @@
 
         // make the order bit more deterministic among extensions of the same ordinal
         if (this.instance instanceof Descriptor) {
-<<<<<<< HEAD
-            return Util.fixNull(((Descriptor)this.instance).getDisplayName()).compareTo(Util.fixNull((((Descriptor)that.instance).getDisplayName())));
-=======
             return Util.fixNull(((Descriptor)this.instance).getDisplayName()).compareTo(Util.fixNull(((Descriptor)that.instance).getDisplayName()));
->>>>>>> 77290b9c
         } else {
             return this.instance.getClass().getName().compareTo(that.instance.getClass().getName());
         }
