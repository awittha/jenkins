package hudson.markup;

import com.google.common.base.Predicate;
import com.google.common.base.Throwables;
import org.owasp.html.Handler;
import org.owasp.html.HtmlSanitizer;
import org.owasp.html.HtmlStreamRenderer;
import org.owasp.html.PolicyFactory;

import java.io.IOException;
import java.util.regex.Pattern;

/**
 * Policy definition based on OWASP AntiSamy MySpace policy.
 *
 * @author Kohsuke Kawaguchi
 * @see <a href="https://www.owasp.org/index.php/Category:OWASP_AntiSamy_Project#Stage_2_-_Choosing_a_base_policy_file">OWASP AntiSamy MySpace Policy</a>
 */
public class MyspacePolicy {
    public static final PolicyFactory POLICY_DEFINITION;

    private static final Pattern ONSITE_URL = Pattern.compile(
        "(?:[\\p{L}\\p{N}\\\\\\.\\#@\\$%\\+&;\\-_~,\\?=/!]+|\\#(\\w)+)");
    private static final Pattern OFFSITE_URL = Pattern.compile(
        "\\s*(?:(?:ht|f)tps?://|mailto:)[\\p{L}\\p{N}]"
        + "[\\p{L}\\p{N}\\p{Zs}\\.\\#@\\$%\\+&;:\\-_~,\\?=/!\\(\\)]*\\s*");
  
    private static final Predicate<String> ONSITE_OR_OFFSITE_URL
        = new Predicate<String>() {
          public boolean apply(String s) {
            return ONSITE_URL.matcher(s).matches()
                || OFFSITE_URL.matcher(s).matches();
          }
        };

    static {
        POLICY_DEFINITION = new HtmlPolicyBuilder2() {{
            allowAttributes("id","class","lang","title",
                    "alt","style","media","href","name","shape",
                    "border","cellpadding","cellspacing","colspan","rowspan",
                    "background","bgcolor","abbr","headers","charoff","char",
                    "aixs","nowrap","width","height","align","valign","scope",
                    "tabindex","disabled","readonly","accesskey","size",
                    "autocomplete","rows","cols").globally();

            disallowElements(
                    // I'm allowing iframe
                    "script","noscript",/*"iframe",*/"frameset","frame");

            tag("label",    "for");
            tag("form",     "action",ONSITE_URL,
                            "method");
            tag("button",   "value", "type");
            tag("input",    "maxlength","checked",
                            "src",ONSITE_OR_OFFSITE_URL,
                            "usemap",ONSITE_URL,
                            "type","value");
            tag("select",   "multiple");
            tag("option",   "value","label","selected");
            tag("textarea");
            tag("h1,h2,h3,h4,h5,h6,p,i,b,u,strong,em,small,big,pre,code,cite,samp,sub,sup,strike,center,blockquote");
            tag("hr,br,col");
            tag("font", "color", "face", "size");
            tag("a",        "nohref","rel");
            tag("style",    "type");
            tag("span,div");
            tag("img",      "src",ONSITE_OR_OFFSITE_URL,
                            "hspace","vspace");
<<<<<<< HEAD
            tag("link",     "type","rel");
=======
            tag("iframe",   "src");
>>>>>>> 16f2c7af
            tag("ul,ol,li,dd,dl,dt,thead,tbody,tfoot");
            tag("table",    "noresize");
            tag("td,th,tr");
            tag("colgroup", "span");
            tag("col",      "span");
            tag("fieldset,legend");
            allowStandardUrlProtocols();
        }}.toFactory();
    }

    public static void main(String[] args) throws IOException {
        // Fetch the HTML to sanitize.
        String html = "<a href='http://www.google.com/'>Google</a><img src='http://www.yahoo.com'>";
        // Set up an output channel to receive the sanitized HTML.
        HtmlStreamRenderer renderer = HtmlStreamRenderer.create(
                System.out,
                // Receives notifications on a failure to write to the output.
                new Handler<IOException>() {
                    public void handle(IOException ex) {
                        Throwables.propagate(ex);  // System.out suppresses IOExceptions
                    }
                },
                // Our HTML parser is very lenient, but this receives notifications on
                // truly bizarre inputs.
                new Handler<String>() {
                    public void handle(String x) {
                        throw new AssertionError(x);
                    }
                }
        );
        // Use the policy defined above to sanitize the HTML.
        HtmlSanitizer.sanitize(html, POLICY_DEFINITION.apply(renderer));
    }
}<|MERGE_RESOLUTION|>--- conflicted
+++ resolved
@@ -66,11 +66,7 @@
             tag("span,div");
             tag("img",      "src",ONSITE_OR_OFFSITE_URL,
                             "hspace","vspace");
-<<<<<<< HEAD
-            tag("link",     "type","rel");
-=======
             tag("iframe",   "src");
->>>>>>> 16f2c7af
             tag("ul,ol,li,dd,dl,dt,thead,tbody,tfoot");
             tag("table",    "noresize");
             tag("td,th,tr");
