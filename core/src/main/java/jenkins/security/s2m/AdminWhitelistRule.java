package jenkins.security.s2m;

import hudson.Extension;
import hudson.FilePath;
import hudson.Functions;
import hudson.Util;
import hudson.util.HttpResponses;
import jenkins.model.Jenkins;
import jenkins.util.io.FileBoolean;
import org.apache.commons.io.FileUtils;
import org.jenkinsci.remoting.Role;
import org.jenkinsci.remoting.RoleSensitive;
import org.kohsuke.stapler.HttpResponse;
import org.kohsuke.stapler.QueryParameter;
import org.kohsuke.stapler.StaplerProxy;
import org.kohsuke.stapler.StaplerRequest;
import org.kohsuke.stapler.interceptor.RequirePOST;

import javax.annotation.CheckReturnValue;
import javax.annotation.Nonnull;
import java.io.BufferedReader;
import java.io.ByteArrayInputStream;
import java.io.ByteArrayOutputStream;
import java.io.File;
import java.io.IOException;
import java.io.InputStream;
import java.io.InputStreamReader;
import java.io.PrintStream;
import java.util.Collection;
import java.util.Enumeration;
import java.util.logging.Logger;

import static java.util.logging.Level.*;

/**
 * Rules of whitelisting for {@link RoleSensitive} objects and {@link FilePath}s.
 *
 * @author Kohsuke Kawaguchi
 */
@Extension
public class AdminWhitelistRule implements StaplerProxy {
    /**
     * Ones that we rejected but want to run by admins.
     */
    public final CallableRejectionConfig rejected;

    /**
     * Callables that admins have whitelisted explicitly.
     */
    public final CallableWhitelistConfig whitelisted;

    /**
     * FilePath access pattern rules specified by the admin
     */
    public final FilePathRuleConfig filePathRules;

    private boolean masterKillSwitch;

    public AdminWhitelistRule() throws IOException, InterruptedException {
        final Jenkins jenkins = Jenkins.get();

        // while this file is not a secret, write access to this file is dangerous,
        // so put this in the better-protected part of $JENKINS_HOME, which is in secrets/

        // overwrite 30-default.conf with what we think is the best from the core.
        // this file shouldn't be touched by anyone. For local customization, use other files in the conf dir.
        // 0-byte file is used as a signal from the admin to prevent this overwriting
        placeDefaultRule(
                new File(jenkins.getRootDir(), "secrets/whitelisted-callables.d/default.conf"),
                getClass().getResourceAsStream("callable.conf"));
        placeDefaultRule(
                new File(jenkins.getRootDir(), "secrets/filepath-filters.d/30-default.conf"),
                transformForWindows(getClass().getResourceAsStream("filepath-filter.conf")));

        this.whitelisted = new CallableWhitelistConfig(
                new File(jenkins.getRootDir(),"secrets/whitelisted-callables.d/gui.conf"));
        this.rejected = new CallableRejectionConfig(
                new File(jenkins.getRootDir(),"secrets/rejected-callables.txt"),
                whitelisted);
        this.filePathRules = new FilePathRuleConfig(
                new File(jenkins.getRootDir(),"secrets/filepath-filters.d/50-gui.conf"));

        File f = getMasterKillSwitchFile(jenkins);
        this.masterKillSwitch = loadMasterKillSwitchFile(f);
    }

    /**
     * Reads the master kill switch from a file.
     *
     * Instead of {@link FileBoolean}, we use a text file so that the admin can prevent Jenkins from
     * writing this to file.
     * @param f File to load
     * @return {@code true} if the file was loaded, {@code false} otherwise
     */
    @CheckReturnValue
    private boolean loadMasterKillSwitchFile(@Nonnull File f) {
        try {
            if (!f.exists())    return true;
            return Boolean.parseBoolean(FileUtils.readFileToString(f).trim());
        } catch (IOException e) {
            LOGGER.log(WARNING, "Failed to read "+f, e);
            return false;
        }
    }

    @Nonnull
    private File getMasterKillSwitchFile(@Nonnull Jenkins jenkins) {
        return new File(jenkins.getRootDir(),"secrets/slave-to-master-security-kill-switch");
    }

    /**
     * Transform path for Windows.
     */
    private InputStream transformForWindows(InputStream src) throws IOException {
        BufferedReader r = new BufferedReader(new InputStreamReader(src));
        ByteArrayOutputStream out = new ByteArrayOutputStream();
        try (PrintStream p = new PrintStream(out)) {
            String line;
            while ((line = r.readLine()) != null) {
                if (!line.startsWith("#") && Functions.isWindows())
                    line = line.replace("/", "\\\\");
                p.println(line);
            }
        }
        return new ByteArrayInputStream(out.toByteArray());
    }

    private void placeDefaultRule(File f, InputStream src) throws IOException, InterruptedException {
        try {
            new FilePath(f).copyFrom(src);
        } catch (IOException e) {
            // we allow admins to create a read-only file here to block overwrite,
            // so this can fail legitimately
            if (!f.canWrite())  return;
            LOGGER.log(WARNING, "Failed to generate "+f,e);
        }
    }

    public boolean isWhitelisted(RoleSensitive subject, Collection<Role> expected, Object context) {
        if (masterKillSwitch)
            return true;    // master kill switch is on. subsystem deactivated

        String name = subject.getClass().getName();

        if (whitelisted.contains(name))
            return true;    // whitelisted by admin

        // otherwise record the problem and refuse to execute that
        rejected.report(subject.getClass());
        return false;
    }

    public boolean checkFileAccess(String op, File f) {
        // if the master kill switch is off, we allow everything
        if (masterKillSwitch)
            return true;

        return filePathRules.checkFileAccess(op, f);
    }

    @RequirePOST
    public HttpResponse doSubmit(StaplerRequest req) throws IOException {
<<<<<<< HEAD
=======
        Jenkins.get().checkPermission(Jenkins.RUN_SCRIPTS);

>>>>>>> 817f1149
        String whitelist = Util.fixNull(req.getParameter("whitelist"));
        if (!whitelist.endsWith("\n"))
            whitelist+="\n";

        Enumeration e = req.getParameterNames();
        while (e.hasMoreElements()) {
            String name = (String) e.nextElement();
            if (name.startsWith("class:")) {
                whitelist += name.substring(6)+"\n";
            }
        }

        whitelisted.set(whitelist);

        String newRules = Util.fixNull(req.getParameter("filePathRules"));
        filePathRules.parseTest(newRules);  // test first before writing a potentially broken rules
        filePathRules.set(newRules);

        return HttpResponses.redirectToDot();
    }

    /**
     * Approves all the currently rejected subjects
     */
    @RequirePOST
    public HttpResponse doApproveAll() throws IOException {
        StringBuilder buf = new StringBuilder();
        for (Class c : rejected.get()) {
            buf.append(c.getName()).append('\n');
        }
        whitelisted.append(buf.toString());

        return HttpResponses.ok();
    }

    /**
     * Approves specific callables by their names.
     */
    @RequirePOST
    public HttpResponse doApprove(@QueryParameter String value) throws IOException {
        whitelisted.append(value);
        return HttpResponses.ok();
    }

    public boolean getMasterKillSwitch() {
        return masterKillSwitch;
    }

    public void setMasterKillSwitch(boolean state) {
        final Jenkins jenkins = Jenkins.get();
        try {
            jenkins.checkPermission(Jenkins.RUN_SCRIPTS);
            File f = getMasterKillSwitchFile(jenkins);
            FileUtils.writeStringToFile(f, Boolean.toString(state));
            // treat the file as the canonical source of information in case write fails
            masterKillSwitch = loadMasterKillSwitchFile(f);
        } catch (IOException e) {
            LOGGER.log(WARNING, "Failed to write master kill switch", e);
        }
    }

    /**
     * Restricts the access to administrator.
     */
    @Override
    public Object getTarget() {
        Jenkins.get().checkPermission(Jenkins.RUN_SCRIPTS);
        return this;
    }

    private static final Logger LOGGER = Logger.getLogger(AdminWhitelistRule.class.getName());
}<|MERGE_RESOLUTION|>--- conflicted
+++ resolved
@@ -160,11 +160,6 @@
 
     @RequirePOST
     public HttpResponse doSubmit(StaplerRequest req) throws IOException {
-<<<<<<< HEAD
-=======
-        Jenkins.get().checkPermission(Jenkins.RUN_SCRIPTS);
-
->>>>>>> 817f1149
         String whitelist = Util.fixNull(req.getParameter("whitelist"));
         if (!whitelist.endsWith("\n"))
             whitelist+="\n";
