/*
 * The MIT License
 * 
 * Copyright (c) 2004-2010, Sun Microsystems, Inc., Kohsuke Kawaguchi, Daniel Dyer, Stephen Connolly
 * 
 * Permission is hereby granted, free of charge, to any person obtaining a copy
 * of this software and associated documentation files (the "Software"), to deal
 * in the Software without restriction, including without limitation the rights
 * to use, copy, modify, merge, publish, distribute, sublicense, and/or sell
 * copies of the Software, and to permit persons to whom the Software is
 * furnished to do so, subject to the following conditions:
 * 
 * The above copyright notice and this permission notice shall be included in
 * all copies or substantial portions of the Software.
 * 
 * THE SOFTWARE IS PROVIDED "AS IS", WITHOUT WARRANTY OF ANY KIND, EXPRESS OR
 * IMPLIED, INCLUDING BUT NOT LIMITED TO THE WARRANTIES OF MERCHANTABILITY,
 * FITNESS FOR A PARTICULAR PURPOSE AND NONINFRINGEMENT. IN NO EVENT SHALL THE
 * AUTHORS OR COPYRIGHT HOLDERS BE LIABLE FOR ANY CLAIM, DAMAGES OR OTHER
 * LIABILITY, WHETHER IN AN ACTION OF CONTRACT, TORT OR OTHERWISE, ARISING FROM,
 * OUT OF OR IN CONNECTION WITH THE SOFTWARE OR THE USE OR OTHER DEALINGS IN
 * THE SOFTWARE.
 */

.item-icon-freestyleproject .icn {
  background: url('../images/items/freestyle-48.png') center center no-repeat !important;
}

/* General page layout */

html {
  position: relative;
  min-height: 100%;
}

body {
  margin: 0;
  padding: 0 0 40px 0;
}

#header {
  background-color: #000000;
  height: 40px;
}

#header div {
  display: inline-block;
  height: inherit;
}
#header .logo {
  margin-left: 16px;
}

#jenkins-home-link {
  position: absolute;
  height: 40px;
}

#jenkins-head-icon {
  position: absolute;
  bottom: 0px;
}
#jenkins-name-icon {
  position: absolute;
  bottom: 3px;
  left: 32px;
}

#header .searchbox, #header .login {
  float: right;
  padding: 6px 11px;
}

#breadcrumbBar, #footer-container, .top-sticker-inner {
  background-color: #f6faf2;
}

#page-body.clear:after {
  clear: both;
  content: "";
  display: table;
}

#side-panel {
  padding: 15px 15px 40px 15px;
  float: left;
  width: 320px;
}

#main-panel {
  padding: 15px 15px 40px 15px;
  margin-left: 320px;
}

body#jenkins.j-hide-left #main-panel {
  max-width:70em;
  margin:0 auto;
}

@media (max-width: 750px) {
  #side-panel {
    width: 100%;
    float: none;
    padding-bottom: 20px;
  }

  #main-panel {
    margin-left: 0;
    width: 100%;
  }
}

@media (min-width: 1170px) {
  #side-panel {
    width: 360px;
  }

  #main-panel {
    margin-left: 360px;
  }
}

/* task */

#tasks {
  margin-bottom: 20px;
}

#tasks .task {
  margin-bottom: 4px;
  font-size: 14px;
  white-space: nowrap;
}

/* buildQueue */

#buildQueue {
  margin-bottom: 20px;
}

/* footer */

footer {
  padding: 11px 0;
  background-color: #f6faf2;
  border-top: 1px solid #d3d7cf;
  border-bottom: 1px solid #f6faf2;
  width: 100%;
  position: absolute;
  bottom: 0;
  left: 0;
  clear: both;
  font-size: 12px;
  text-align: right;
}

footer span {
  margin-left: 15px;
  line-height: 14px;
}


/* Fonts etc */

body, table, form, input, td, th, p, textarea, select
{
  font-family: Helvetica, Arial, sans-serif;
  font-size: 13px;
  line-height:1.4em;
  -webkit-font-smoothing: antialiased;
  -moz-osx-font-smoothing: grayscale;
}

@media (min-width:1600px){
  body#jenkins.j-hide-left #main-panel{max-width:75%}
  body, table, form, input, td, th, p, textarea, select, #tasks .task
    {font-size:14px;}  
}
@media (min-width:2000px){
  body#jenkins.j-hide-left #main-panel{max-width:85%}
  body, table, form, input, td, th, p, textarea, select, #tasks .task
    {font-size:15px;}  
}
body, table, form, td, th, p
{
  color: #333;
}

form {
  margin: 0;
}

td {
  vertical-align: top;
}

dt {
  font-weight: bold;
}

.fixed-width {
  font-family: monospace;
}

.center {
  text-align: center;
}

.middle-align td, td.middle-align {
  vertical-align: middle;
}

.center-align td, td.center-align {
  text-align: center;
}

.no-wrap td, td.no-wrap {
  white-space: nowrap;
}

#main-table {
  padding: 0;
  border-collapse: collapse;
}

#top-panel {
  margin-bottom: 3pt;
  height: 34px;
  background: url(../images/topbar.png) repeat-x;
}
#top-panel a {
  text-decoration: none;
}

.skiplink {
    position: absolute;
    left: -20000px;
}

#shutdown-msg {
    font-weight: bold;
    color: white;
    background-color: #ef2929;
    text-align: center;
    margin-left: 2em;
    margin-right: 2em;
    margin-bottom: 0.5em;
    padding: 0.5em;
    -moz-border-radius: 0.5em;
}

#header .login {
  position: relative;
  top: 6px;
  color: white;
  margin-right: 10px;
}

#header .login a, #header .login a:visited {
  color: white;
  text-decoration: none;
}

#header .login a:hover {
    text-decoration: underline;
    color: #ccc;
}

a:link {
  text-decoration: underline;
  color: #204A87;
}

a:visited {
  text-decoration: underline;
  color: #5c3566;
}

a.lowkey:link {
  text-decoration: none;
  color: inherit;
}

a.lowkey:hover {
  text-decoration: underline;
  color: inherit;
}

a.lowkey:visited {
  text-decoration: none;
  color: inherit;
}

/* tip - anchors of class info */
a.tip {
  position:relative;
  z-index:24;
  text-decoration: underline;
}

a.tip:hover {
  z-index:25;
}

a.tip span {
  display: none
}

a.tip:hover span {
  display:block;
  position:absolute;
  top:2em;
  left:2em;
  width:400px;
  border:1px solid #bbbbbb;
  background-color:#fffff0;
  color:#000;
  text-align: left
}

.call-to-action {
  display: inline-block;
  padding: 10px;
  background-color: #cdf0f2;
  border-left: 4px solid #577baa;
}

.call-to-action a, .call-to-action a:visited {
  color: #000000;
  font-weight: bold;
  font-size: larger;
}

img {
  vertical-align: middle;
  border: 0;
}

div.disabled {
    opacity : 0.4;
    filter: alpha(opacity=40); /* msie */
    background-color: #000;
}

table.tab {
  border-collapse: collapse;
}

td.selected_tab {
  vertical-align: middle;
  border: 1px #090 solid;
  background: #ffffff;
}

td.tab_filler {
  background: #ffffff;
  border-bottom: 1px #090 solid;
}

td.tab {
  vertical-align: middle;
  border: 1px #090 solid;
  background: #f0f0f0;
}

.dashboard td {
  padding: 4px 4px 4px 4px;
}

pre {/* see http://users.tkk.fi/tkarvine/pre-wrap-css3-mozilla-opera-ie.html */
    white-space: pre-wrap;       /* css-3 */
    white-space: -moz-pre-wrap;  /* Mozilla, since 1999 */
    white-space: -pre-wrap;      /* Opera 4-6 */
    white-space: -o-pre-wrap;    /* Opera 7 */
    word-wrap: break-word;       /* Internet Explorer 5.5+ */
    margin: 0;
}

pre a {
    word-wrap: break-word;  
}

pre.console {
  overflow: auto;
}

.setting-leftspace {
  width: 2em;
}

.setting-name {
  white-space: nowrap;
}

.setting-main {
  width: 100%; /* try to make this column as big as possible. */
}
.setting-help {
  width: 16px;
  vertical-align: middle;
}
.setting-no-help {
  width: 16px;
}

.setting-input {
  width: 100%;
  border-radius: 3px;
  border: 1px solid #ccc;
  box-shadow: inset 0 1px 1px rgba(0, 0, 0, 0.075);
  padding: 6px;
  box-sizing: border-box;
  -webkit-box-sizing:border-box;
  -moz-box-sizing: border-box;
}

.setting-description {
  font-size: 0.8em;
  margin-top: 0;
  padding-top: 0;
}

/* tabBar */

.tabBar {
  overflow: auto;
  position: relative;
  top: 1px;
}
.tabBar .tab {
  float: left;
  margin-left: 3px;
}
.tabBar .tab:first-child {
  margin-left: 15px;
}
.tabBar .tab a {
  position: relative;
  display: block;
  border: solid 1px #f0f0f0;
  border-bottom: none;
  text-decoration: none;
  color: #999;
  padding: 7px 10px;
  border-top-left-radius: 5px;
  border-top-right-radius: 5px;
}
.tabBar .tab a:hover {
  background: #eee;
}
.tabBar .tab a.addTab {
  font-weight: bold;
  color: #0460d1;
  border: 1px solid #d8efff;
  border-bottom: none;
}
.tabBar .tab a.addTab:hover {
  background: #d8efff;
}
.tabBar .tab [type=radio] {
  display: none;
}
.tabBar [type=radio]:checked ~ a {
  border: solid 1px #f0f0f0;
  border-bottom: none;
  background: #eee;
  color: #000;
  font-weight: bold;
  z-index: 2;
}
.tabBarBaseline {
  border-top: 1px solid #f0f0f0;
  z-index: 1;
}

.tabBarBaseline {
  display: none; /* Baseline is hidden by default.  See next rule fo adding visibility. */
}
.tabBarFrame.showBaseline .tabBarBaseline {
  display: block;
}

/* div that looks like a hyperlink */
.pseudoLink {
  cursor: pointer;
}

.advancedLink {
  text-align: right;
}

.advancedBody {
  display: none;
}

.scm_info {
  width: 480px;
}

.build-keep {
  font-weight: bold;
}

.task-header {
  display: block;
  border-bottom: 1px #090 solid;
  font-weight: bold;
  font-size: 12pt;
}

#jenkins .task-link {
    text-decoration: none;
}

#jenkins .task-link:hover {
    text-decoration: underline;
}

.task {
  white-space: nowrap;
}

.subtasks {
  padding-left: 1em;
}

.main-table {
}

/* pane */

.pane-frame {
  border: solid 1px #f0f0f0;
  border-radius: 4px;
}

#side-panel .pane-frame:hover, #side-panel .pane-frame.mouseover {
  border: solid 1px #cecece;
}

.pane-header, .pane-footer {
  padding: 8px 0px;
  background-color: #eee;
  border: solid 1px #f3f3f3;
  border-left: none;
  border-right: none;
  color: #3b3b3b;
}
.pane-header {
  border-top: none;
  border-top-left-radius: 4px;
  border-top-right-radius: 4px;
}
.pane-footer {
  border-bottom: none;
  border-bottom-left-radius: 4px;
  border-bottom-right-radius: 4px;
}

.pane td {
  padding: 4px 4px 3px 4px;
  vertical-align: middle;
}

table.pane {
  width: 100%;
  border-collapse: collapse;
  border: 1px #bbb solid;
}

td.pane {
  padding: 3px 4px 3px 4px;
  vertical-align: middle;
}

table.stripped tr:nth-child(even) {
  background: #fbfbfb;
}
table.stripped-even tr:nth-child(even) {
  background: #fbfbfb;
}
table.stripped-odd tr:nth-child(odd) {
  background: #fbfbfb;
}

div.pane-header {
  font-weight: bold;
  padding-right: 24px;
}

div.pane-header .collapse {
  float: right;
  margin-left: 3px;
}

th.pane {
  font-weight: bold;
}

/* executors */

#executors th.pane {
  text-align: left;
  padding: 12px 5px 5px 5px;
}

#executors th.pane a {
  text-decoration: none;
}

/* bigtable */

.bigtable tr {
  border: 1px solid #bbb;
  padding: 3px 4px 3px 4px;
}
table.bigtable.pane > tbody > tr > td:last-child {
  border-right: none;
}

.pane-frame table, .pane-frame .bigtable tr {
  border: none; /* Border will be provided by the pane-frame */
}

.bigtable th {
  font-weight: bold;
  border: none;
  background-color: #f0f0f0;
  padding: 6px 4px;
  white-space: nowrap;
}

.bigtable td {
  vertical-align: middle;
  padding: 3px 4px 3px 4px;
}

.smallfont {
  font-size: 9px;
}

#foldertab {
  padding: 4px 0;
  margin-left: 0;
  border-bottom: 1px solid #090;
  font: bold 12px Helvetica, Arial, sans-serif;
}

#foldertab li {
  list-style: none;
  margin: 0;
  display: inline;
}

#foldertab li a {
  padding: 4px 0.5em;
  margin-left: 3px;
  border: 1px solid #090;
  border-bottom: none;
  background: #090;
  text-decoration: none;
}

#foldertab li a:link { color: white; }
#foldertab li a:visited { color: white; }

#foldertab li a:hover {
  color: white;
  background: #6c0;
  border-color: #6c0;
}

#foldertab li a#current {
  background: white;
  border-bottom: 1px solid white;
  color: black;
}

.changeset-message {
  border: 1px solid #ccb;
  background: #eed;
  padding: 4px;
  white-space: normal;
}

.disabledJob {
  color: gray;
}

.spinner {
  padding-left: 32px;
  padding-top: 0.5em;
  padding-bottom: 0.5em;
  background-image: url("../images/spinner.gif");
  background-repeat: no-repeat;
  background-position: left;
}

.spinner-right {
  padding-right: 32px;
  padding-top: 0.5em;
  padding-bottom: 0.5em;
  background-image: url("../images/spinner.gif");
  background-repeat: no-repeat;
  background-position: right;
}

#login-field {
    vertical-align: middle;
    padding-right: 1em;
    width:1px;
}

#login-field SPAN {
  white-space:nowrap;
  color: white;
}

#login-field A {
    /*
      link inside login field should be always white.
      If I set this to inherit, it won't work in IE7
     */
    color: white;
}

div.behavior-loading {
    position: absolute;
    left:0; right:0;
    width:100%;
    height:100%;
    background-color: #e4e4e4; text-align: center; font-size: 300%;
    opacity: 0.5;
    -ms-filter: "progid:DXImageTransform.Microsoft.Alpha(Opacity=50)";
    filter: alpha(opacity=50);
}

.config div.behavior-loading{
    background: rgba(255,255,255,.85);
    left: 0;
    width:100%;
    right: 0;
    top: 15px;
    bottom: 0px;
    height: 100%;
    width: auto;
    min-height: 100%;
    -ms-filter: "progid:DXImageTransform.Microsoft.Alpha(Opacity=100)";
    filter: alpha(opacity=100);
    font-size: 1.5em;
    z-index: 99;
    opacity: 1;
    color: #999;
    text-shadow:#fff 0 0 5px,#fff 0 0 5px,#fff 0 0 5px,#fff 0 0 5px,#fff 0 0 5px
}

.behavior-loading:before {
  content:' ';
  display:block;
  width: 100px;
  height: 100px;
  margin: 200px auto 25px;
  background-color: rgba(0,0,0,.15);
  border:5px solid rgba(0,0,0,.33);
  position:relative;
  z-index:2;
  border-radius: 100%;
  -webkit-animation: sk-scaleout 1.0s infinite ease-in-out;
  animation: sk-scaleout 1.0s infinite ease-in-out;
  box-shaodw:#fff 0 0 0 10px
}

@-webkit-keyframes sk-scaleout {
  0% { -webkit-transform: scale(0) }
  100% {
    -webkit-transform: scale(1.0);
    opacity: 0;
  }
}

@keyframes sk-scaleout {
  0% {
    -webkit-transform: scale(0);
    transform: scale(0);
  } 100% {
    -webkit-transform: scale(1.0);
    transform: scale(1.0);
    opacity: 0;
  }
}

LABEL.attach-previous {
    margin-left: 0.5em;
}

.bottom-sticker, #bottom-sticker {
    width:  100%;   /* it needs to occupy the entire width or else the underlying content will see through */
}
.bottom-sticker-inner {
    background: white;
    padding: 1em 0;
}
.bottom-sticker-edge {
    height:16px;
    background-image: url("../images/bottom-sticker-top-edge.png");
    background-repeat: repeat-x;
}

.top-sticker, #top-sticker {
    width:  100%;   /* it needs to occupy the entire width or else the underlying content will see through */
    z-index: 999;
}
.top-sticker-inner {
    padding:1em;
}
.top-sticker-edge {
    height:16px;
    background-image: url("../images/top-sticker-bottom-edge.png");
    background-repeat: repeat-x;
}
.top-sticker.noedge > .top-sticker-edge {
    display: none;
}

.top-sticker.noedge > .top-sticker-inner {
    padding:0;
}


/* ======================== error/warning message (mainly in the form.) Use them on block elements ======================== */
.error {
    color: #CC0000;
    font-weight: bold;
    padding-left: 20px;
    min-height: 16px;
    line-height: 16px;
    background-image: url("../images/16x16/error.png");
    background-position: left center;
    background-repeat: no-repeat;
}

.error-inline {
    color: #CC0000;
    font-weight: bold;
}

.warning {
    color: #C4A000;
    font-weight: bold;
    padding-left: 20px;
    min-height: 16px;
    line-height: 16px;
    background-image: url( "../images/16x16/warning.png" );
    background-position: left center;
    background-repeat: no-repeat;
}

.warning-inline {
    color: #C4A000;
    font-weight: bold;
}

.info {
    color: black;
    font-weight: bold;
    padding-left: 20px;
    min-height: 16px;
    background-image: url( "../images/16x16/go-next.png" ); /* TODO: get a better icon */
    background-position: left center;
    background-repeat: no-repeat;
}

.icon16x16 {
    width: 16px;
    height: 16px;
}

.icon24x24 {
    width: 24px;
    height: 24px;
}

.icon32x32 {
    width: 32px;
    height: 32px;
}

/* ====================== help ===================================== */

.help {
  display: none;  /* hidden until loaded */
  border: solid #bbb 1px;
  background-color: #f0f0f0;
  padding: 1em;
  margin-bottom: 1em;
}

.help .from-plugin {
    text-align: right;
    color: #666;
}

.help-area {
  /* this marker class is used by JavaScript to locate the area to display help text. */
}


/* ====================== project view tab bar ===================================== */
#viewList {
  border: none;
  margin-bottom: 0px;
  width: 100%;
  white-space: nowrap;
}
#viewList td {
  padding: 0px;
}
#viewList td.inactive {
  border: solid 1px #ccc;
  border-bottom-color: #bbb;
}
#viewList td.inactive:hover {
  background-color: #777;
}
#viewList td.inactive a {
  text-decoration: none;
  color: #444;
}
#viewList td.inactive a:hover {
  color: #f1f1f1;
}
#viewList td.noleft {
  border-left: none;
}
#viewList td.noright {
  border-right: none;
}
#viewList td.active {
  border: solid 1px #bbb;
  padding: 0.5em;
  border-bottom: none;
  vertical-align:middle;
  background-color: rgb(240,240,240);
  font-weight: bold;
  white-space: nowrap;
}
#viewList td.filler {
  border: none;
  border-bottom: solid 1px #bbb;
  width: 100%;
  text-align: right;
}
#viewList a {
  display: block;
  padding: 0.5em;
  white-space: nowrap;
}

#projectstatus .header {
  border-bottom: 1px solid #ddd;
}
#projectstatus th {
  text-align: left;
  padding: 7px 0px;
}
#projectstatus tbody tr:first-child th:first-child {
  border-top-left-radius: 4px;
}
#projectstatus tbody tr:first-child th:last-child {
  border-top-right-radius: 4px;
}
#projectstatus tbody tr:last-child td:first-child {
  border-bottom-left-radius: 4px;
}
#projectstatus tr:last-child td:last-child {
  border-bottom-right-radius: 4px;
}

/* ============================ list view entries ======================== */
div.listview-jobs {
  max-height:300px;
  overflow:auto;
}

/* ============================ parameters form ========================== */

table.parameters {
  border-collapse: collapse;
}

table.parameters > tbody > tr:first-child > td {
  padding-top: 4px;
}

table.parameters .setting-description {
  padding-bottom: 4px;
}

table.parameters > tbody:hover {
  background-color: #f0f0f0;
}

/* ============================ health report hover ========================== */

.healthReport a {
    text-decoration: none;
}

.healthReport div.healthReportDetails {
    display: none;
}

.healthReport:hover, .healthReport.hover { /* fix IE6 bug with :hover */
    background: transparent;
}

.healthReport:hover div.healthReportDetails, .healthReport.hover div.healthReportDetails {
    display: block;
    position: absolute;
    background-color: #ffe;
    border: 1px solid #bbb;
    margin-left: 32px; /* move it across a bit */
    z-index: 26;
}

.healthReport div.healthReportDetails table {
    border-collapse: collapse;
    width: 450px; /* fix IE bug with width */
}

/* ========================= build history ========================= */
#buildHistory .healthReport {
    display: inline;
    margin-right: 1em;
}

#buildHistory tr.no-wrap td.middle-align {
    padding: 0;
}

#buildHistory .desc {
  position: relative;
  padding: 0;
  margin-top: 5px;
  white-space: normal;
  opacity: 0.6;
}

#buildHistory .build-row-cell {
  position: relative;
}

#buildHistory .build-rss-links {
  float: right;
}

#buildHistoryPage {
  position: relative;
}

#buildHistoryPage .build-search-row td {
    position: relative;
}
#buildHistoryPage .build-search-row .clear {
    position: absolute;
    padding: 0px 4px;
    cursor: pointer;
    top: 7px;
    right: 6px;
    opacity: 0.5;
}
#buildHistoryPage .build-search-row .clear:hover {
    background-color: #d3d3d3;
    border: 1px solid #bbb;
    top: 6px;
    padding-right: 3px;
    border-top-right-radius: 2px;
}
#buildHistoryPage .build-search-row input {
    width: 100%;
    padding-left: 5px;
    padding-right: 20px;
}
#buildHistoryPage .build-search-row table {
    width: 100%;
}
#buildHistoryPage .build-search-row .build-search-help {
    width: 20px;
}
#buildHistoryPage .build-search-row .icon-help {
    position: absolute;
    cursor: pointer;
    top: 6px;
}

#buildHistoryPageNav {
  position: absolute;
  right: -21px;
  top: 41px;
  border: 1px solid;
  border-top-right-radius: 4px;
  border-bottom-right-radius: 4px;
  visibility: hidden;
}

#buildHistoryPageNav .nav {
  width: 16px;
  height: 16px;
  background: no-repeat;
  background-position: center;
  background-size: 16px 16px;
  margin: 4px 2px;
  cursor: pointer;
}

#buildHistoryPageNav.mouseOverSidePanel {
  visibility: visible;
  border-color: #f0f0f0 !important;
}
#buildHistoryPageNav.mouseOverSidePanelBuildHistory {
  border-color: #bbb !important;
}
#buildHistoryPageNav:hover {
  border-color: #bbb !important;
}

#buildHistoryPageNav .pageOne {
  background-image: url(../images/16x16/go_top.png);
}
#buildHistoryPageNav .pageUp {
  background-image: url(../images/16x16/go_up.png);
}
#buildHistoryPageNav .pageDown {
  background-image: url(../images/16x16/go_down.png);
}
#buildHistoryPageNav .find {
  background-image: url(../images/16x16/find.png);
}

.build-row {
  padding: 3px 4px 3px 4px;
}

.build-row:hover, .build-row.model-link-active {
  background: #e8e8e8 !important;
}

.build-row-cell {
  font-size: 12px;
}

.build-row-cell .pane.build-name {
  width: 25%;
  font-weight: bold;
  vertical-align: top;
}
.build-row-cell .pane.build-details {
  width: 50%;
}
.build-row-cell .pane.build-controls {
  width: 25%;
  text-align: right;
}
.build-row-cell .pane.build-details.block {
  width: 100%;
}

.pane.build-name a,
.pane.build-name a:visited {
  color: black;
  text-decoration: underline;
}

.pane.build-details a,
.pane.build-details a:visited {
  color: black;
  opacity: 0.6;
  text-decoration: none;
}
.pane.build-details a:hover {
  opacity: 1.0;
  text-decoration: underline;
}

.build-row.multi-line .build-row-cell .pane.build-name.block {
  width: 100%;
}
.build-row-cell .pane.build-controls.block {
  width: 100%;
}

.build-row-cell .pane.build-name .build-icon,
.build-row-cell .pane.build-name .display-name {
  display: inline-block;
}
.build-row-cell .pane.build-name .build-icon {
  position: absolute;
}

.build-row-cell .build-stop {
  display: inline-block;
  width: 30%;
}
.build-row-cell .build-badge {
  display: inline-block;
  padding: 2px;
  width: 70%;
  text-align: right;
}
.build-row-cell .build-badge span:after {
    content: " ";
    font-size: 0%;
}
.build-row .build-name-controls .pane.build-name,
.build-row .build-details-controls .pane.build-details {
  width: 70%;
}

.build-row .build-row-cell .pane {
  padding: 0px 2px; /* Sync changes with func expandControlsTo50Percent in hudson-behavior.js */
  display: inline-block;
  overflow: hidden;
}

.build-row.multi-line .build-row-cell .block {
  display: block;
  overflow: auto;
}

.build-row.multi-line .build-row-cell .indent-multiline {
  margin-top: 5px;
}

.build-row.multi-line .build-row-cell .left-bar {
  position: absolute;
  top: 19px;
  bottom: 3px;
  left: 14px;
  border-left: 1px solid #cdcdcd;
}

.build-row-cell .pane.build-name .display-name {
  margin-left: 20px;
}

.build-row-cell .indent-multiline {
  padding-left: 20px !important;  /* Sync changes with func expandControlsTo50Percent in hudson-behavior.js */
}

.build-row .build-row-cell {
  /*visibility: hidden;*/
}
.build-row.overflow-checked .build-row-cell {
  visibility: visible;
}

/* ================ Element overflow calculation helper styles ================ */

.force-wrap, .force-wrap a {
  white-space: normal !important;
  overflow: visible !important;
}
.force-nowrap, .force-nowrap a {
  white-space: nowrap !important;
  overflow: hidden !important;
}

/* ========================= editable combobox style ========================= */
.comboBoxList {
  border: 1px solid #000;
  overflow: visible;
  color: MenuText;
  background-color: Menu;
}
.comboBoxSelectedItem {
  background-color: Highlight;
  color: HighlightText;
}
.combobox-values {
  display: none;
}


/* ========================= directory tree ========================= */
.parentPath {
  font-size: 1.2em;
  font-weight: bold;
}

.dirTree li {
  list-style: none;
}

.dirTree .rootIcon {
  margin-right: 1em;
}

TABLE.fileList {
  margin-left: 2em;
  padding: 0;
}

TABLE.fileList TD {
  padding: 0;
}

TABLE.fileList TD.fileSize {
  padding-left: 2em;
  text-align: right;
  color: #888;
}



/* ========================= test result ========================= */
.result-passed {
  color: #3465a4;
}

.result-skipped {
  color: #ddbb00;
}

.result-fixed {
  color: #3465a4;
  font-weight: bold;
}

.result-failed {
  color: #ef2929;
}

.result-regression {
  color: #ef2929;
  font-weight: bold;
}
.test-trend-caption {
  text-align: center;
  font-size: 1.2em;
  font-weight: bold;
}



/* ========================= sortable table ========================= */
table.sortable a.sortheader {
  text-decoration: none;
  color: black;
  display: block;
}
table.sortable span.sortarrow {
  color: black;
  text-decoration: none;
}




/* ========================= fingerprint ========================= */
.md5sum {
  text-align: right;
}

.fingerprint-summary-header {
  font-size: 1.2em;
  vertical-align: middle;
}

TABLE.fingerprint-in-build TD {
  padding-left: 1em;
  padding-right: 1em;
}




/* ========================= plugin manager ========================= */
#plugins {
  margin-top: 0;
  border-top: none;
}

#pluginsAdv tr:hover {
  background-color: inherit;
}

#plugins tr.already-upgraded {
  background-color: #e8eeee;
}

#plugins input.uninstall {
  font-size: 11px;
  padding: 3px 5px;
  border-radius: 1px;
  font-family: Helvetica, Arial, sans-serif;
  font-weight: bold;
  background-color: #4b758b;
  color: #eee;
  border: 1px solid #5788a1;
}

#plugins tr.has-dependants input.uninstall {
  background-color: #e0e0e0;
  border: 1px solid #cccccc;
  color: #505050;
  background-color: white;
}

#plugins tr.all-dependants-disabled .enable input {
  pointer-events: auto;
  opacity: 1.0;
  visibility: visible;
}

#plugins tr.has-dependants input, #plugins tr.has-disabled-dependency .enable input {
  pointer-events: none;
  opacity: 0.2;
}

#plugins tr.has-disabled-dependency .enable input {
  opacity: 0.4;
}

#plugins tr.deleted input {
  visibility: hidden !important;
}

#plugins .dependant-list, #plugins .dependency-list {
  display: none;
}

#plugins .enable-state-info, #plugins .uninstall-state-info {
    padding: 5px 20px;
    max-width: 70%;
    border: solid 1px #f0ad4e;
    border-radius: 3px;
    text-align: center;
}

#plugins .enable-state-info {
    float: left;
}

#plugins .uninstall-state-info {
    float: right;
}

#plugins .plugin-dependency-info .title, #plugins .plugin-dependency-info .subtitle {
    opacity: 0.7;
}
#plugins .plugin-dependency-info .title {
    margin-bottom: 5px;
    font-size: larger;
    font-weight: bolder;
}

#plugins .plugin-dependency-info span {
    margin: 5px 5px 0px 0px;
    background-color: #337ab7;
    display: inline-block;
    padding: .2em .6em .3em;
    font-size: 75%;
    font-weight: 700;
    line-height: 1;
    color: #fff;
    text-align: center;
    white-space: nowrap;
    vertical-align: baseline;
    border-radius: .25em;
}

/* ========================= repeatable elements ========================= */

.repeated-chunk {
    border: 2px dashed transparent;
}

.repeated-chunk.hover {
    border-color: #CCC;
}

.repeated-chunk .show-if-last      { visibility: hidden; }
.repeated-chunk.last .show-if-last { visibility: visible; }

.repeated-chunk .show-if-not-last      { visibility: visible; }
.repeated-chunk.last .show-if-not-last { visibility: hidden; }

.repeated-chunk .show-if-not-only      { visibility: visible; }
.repeated-chunk.only .show-if-not-only { visibility: hidden; }

/* == nested erpeatable elements / 2 deep == */
.repeated-chunk .repeated-chunk .show-if-last      { visibility: hidden; }
.repeated-chunk .repeated-chunk.last .show-if-last { visibility: visible; }

.repeated-chunk .repeated-chunk .show-if-not-last      { visibility: visible; }
.repeated-chunk .repeated-chunk.last .show-if-not-last { visibility: hidden; }

.repeated-chunk .repeated-chunk .show-if-not-only      { visibility: visible; }
.repeated-chunk .repeated-chunk.only .show-if-not-only { visibility: hidden; }

/* == nested erpeatable elements / 3 deep == */
.repeated-chunk .repeated-chunk .repeated-chunk .show-if-last      { visibility: hidden; }
.repeated-chunk .repeated-chunk .repeated-chunk.last .show-if-last { visibility: visible; }

.repeated-chunk .repeated-chunk .repeated-chunk .show-if-not-last      { visibility: visible; }
.repeated-chunk .repeated-chunk .repeated-chunk.last .show-if-not-last { visibility: hidden; }

.repeated-chunk .repeated-chunk .repeated-chunk .show-if-not-only      { visibility: visible; }
.repeated-chunk .repeated-chunk .repeated-chunk.only .show-if-not-only { visibility: hidden; }

/*
    <DIV>s marked with to-be-removed is used in conjunction with repetable.jelly and hetero-list.jelly
    and represents a master copy that gets pulled out from HTML, then inserted later upon demand multiple times
    when the user does "Add".
*/
DIV.to-be-removed { display: none; }

/* ========================= Other form related CSS ========================= */

.row-set-end { display: none; }

/* ========================= Yahoo UI style adjustments ========================= */
.ygtvlabel, .ygtvlabel:link, .ygtvlabel:visited, .ygtvlabel:hover {
  color: inherit;
}

DIV.yahooTree td {
  vertical-align: middle;
}

.yui-tt {
  border: 1px solid black !important;
  background-color: #FFFFFF !important;
  padding: 2px !important;
  font-family: inherit !important;
  color: inherit !important;
}

.yui-skin-sam .yui-tt .bd {
  border: none !important;
  background-color: #FFF !important;
}

.yuimenu LI .yui-menu-tooltip {
  color: #A6A6A6;
}

.yuimenu LI.yui-menuitem-tooltip {
  border-bottom: 1px solid #808080;
  padding-bottom: 3px;
  margin-bottom: 1em;
}

#jenkins .yuimenuitem {
    font-size: 12px;
    padding: 3px;
}

#jenkins .yuimenuitem,
#jenkins .yuimenuitemlabel {
    cursor: pointer;
}

#jenkins .yuimenu .bd {
    border: 1px solid #ccc;
    box-shadow: 0px 3px 10px #bbb;
}

#jenkins .yui-menu-shadow {
    display: none;
}

/* ========================= search box at the top-right of the page ========================= */
#search-box {
  background: white url(../images/16x16/search.png) no-repeat 2px center;
  height: 24px;
  padding-left: 20px;
  width: 15em;
  position: static; 
  border: 1px solid #DDD;
  border-radius: 4px;
  box-shadow: 0 0 5px #DDD inset;
  outline: none;
}

#search-box-completion {
  text-align: left;
  width:25em;
  position: absolute;
  z-index: 1000;
}

#search-box-completion .yui-ac-content {
  border: 1px solid black;
  width:25em;
  background-color: white;
  overflow: hidden;
}

#search-box-completion UL {
  padding: 0 0;
  width: 100%;
  margin: 0 0;
  list-style: none;
}
#search-box-completion LI {
  padding-left:20px;
  white-space:nowrap;
}
#search-box-completion LI.yui-ac-highlight {
  background: #729FCF;
}
#search-box-minWidth {
  position:absolute;
  visibility: hidden;
  width:15em;
}

#search-box-sizer {
  position:absolute;
  visibility: hidden;
}


/* ========================= resizable text area ========================= */

TEXTAREA {
    margin-bottom: 0;
}
DIV.textarea-handle {
    height: 5px;
    font-size: 0;
    background: #EEE url(../images/textarea-handle.gif) no-repeat 50% 1px;
    border: 1px solid #BABDB6;
    border-top: none;
    cursor: s-resize;
}
TEXTAREA.rich-editor {
  visibility: hidden;
}

/* ========================= hover notification ========================= */

#hoverNotification {
    visibility:hidden;
    background-color: white;
    border: 1px solid black;
    padding: 0.5em;
}

/* ========================= D&D support in heterogenous/repeatable lists = */

.hetero-list-container .dd-handle, .repeated-container .dd-handle {
    cursor: move;
    background-image: url(../images/grip.png);
    background-repeat: repeat-y;
    padding-left: 20px;
}

.hetero-list-container.with-drag-drop .repeated-chunk {
    padding: 0.5em;
    margin-top: 0.5em;
    margin-bottom: 0.5em;
}


/* ========================= plugin update center ========================= */

#plugins .excerpt {
    white-space: normal;
    margin-top: 0.5em;
    padding-left: 2em;
    color: #888a85;
}

#plugins .compatWarning {
    white-space: normal;
    margin-top: 0.5em;
    padding-left: 2em;
    color: #FF0000;
}

/* ========================= progress bar ========================= */

table.progress-bar {
  border-collapse: collapse;
  border: 1px solid #3465a4;
  height: 6px;
  width: 100px;
  clear: none;
}

table.progress-bar tr.unknown {
    background-image:url(../images/progress-unknown.gif);
}

td.progress-bar-done {
  background-color: #3465a4;
}

td.progress-bar-left {
  background-color: #ffffff;
}

table.progress-bar.red {
  border: 1px solid #cc0000;
}

table.progress-bar.red tr.unknown {
    background-image:url(../images/progress-unknown-red.gif);
}
table.progress-bar.red td.progress-bar-done {
  background-color: #cc0000;
}

/* ========================= notification bar ========================= */
#notification-bar {
    width:100%;
    position:fixed;
    text-align:center;
    left:0px;
    font-size: 2em;
    z-index:1000;
    border-bottom: 1px solid black;
}

/* ========================= YUI dialog ========================= */

.dialog .hd {
    font-size: 12px !important;
}
/* discovered this margin fix by a trial and error. This can very well be a totally wrong fix, or perhaps updating
 to the latest YUI will fix this? */
.dialog .hd {
    margin: 0 !important;
}

.dialog .bd {
    margin: 0 !important;
}

.dialog .ft {
    margin: 0 !important;
}

/* ========================= tags/labels ================== */
/* tag0 is the least important tag in a tag cloud */
.tag0 { font-size: 1.00em; }
.tag1 { font-size: 1.10em; }
.tag2 { font-size: 1.20em; }
.tag3 { font-size: 1.30em; }
.tag4 { font-size: 1.40em; }
.tag5 { font-size: 1.50em; }
.tag6 { font-size: 1.60em; }
.tag7 { font-size: 1.70em; }
.tag8 { font-size: 1.80em; }
.tag9 { font-size: 1.90em; }

/* ========================= textarea.jelly ================== */

.textarea-preview-container {
    text-align:left;
}
.textarea-preview {
    background-color: #F0F0F0;
    padding: 0.5em;
}

/* ========================= logRecords.jelly ================== */

.logrecord-metadata {
    // TODO does not work: font-size: 70%;
}

.logrecord-metadata-new {
    color: #8A8;
}

.logrecord-metadata-old {
    color: #AAA;
}

/* ========================= matrix configuration table ================== */
table#configuration-matrix {
  border: 1px #BBBBBB solid;
  border-collapse: collapse;
}
tr.matrix-row {
  background: #f0f0f0;
  font-weight: bold;
}
td.matrix-header {
  border: 1px #BBBBBB solid;
  padding: 3px;
}
td#matrix-title {
  padding: 3px;
}
td.matrix-leftcolumn {
  border: 1px #BBBBBB solid;
  font-weight: bold;
  background: #f0f0f0;
  padding: 3px;
}
td.matrix-cell {
  border: 1px #BBBBBB solid;
  text-align: center;
}

/* ========================= legend.jelly ================== */
table#legend-table td {
  vertical-align: middle;
}

/* ========================= Button styles ================= */
.btn-box {
  display:block; 
  margin-top:2em
}
#disable-project {
    margin-top: 6px;
}

#bottom-sticker .yui-button {
    margin-right: 20px;
}

/* This level of nesting is technically unnecessary, but to override the
 * default Yahoo styles. */
#jenkins .yui-button {
  border-width: 0;
  border-style: none;
  border-color: transparent;
  background: none;
  text-decoration: none;
}

#jenkins .yui-button .first-child {
    border-width: 0;
    border-style: none;
    border-color: transparent;
}
#jenkins .yui-button .btn,
#jenkins .yui-button button {
  font-size: 12px;
  padding: 3px 20px;
  *border: 0;
  border-radius: 1px;

  border: 1px solid #cccccc;
  background-color: #e0e0e0;
  font-family: Helvetica, Arial, sans-serif;

  color: #505050;
  font-weight: bold;
}

#jenkins .yui-button .hetero-list-add {
    padding-right: 35px;
}

#jenkins .yui-button .btn:hover,
#jenkins .yui-button button:hover,
#jenkins .yui-button .hover
{
    background-color: #d0d0d0;
    border: 1px solid #c0c0c0;
}

#jenkins .yui-button .btn:active,
#jenkins .yui-button button:active,
#jenkins .yui-button .active {
    background-color: #bbb;
    box-shadow: inset 0px 1px 6px 2px #929292;
    border: 1px solid #bbb;
}

#jenkins .yui-button .btn.disabled,
#jenkins .yui-button button[disabled],
#jenkins .yui-button button[disabled]:hover,
#jenkins .yui-button button[disabled]:active,
#jenkins .yui-button .disabled {
    background-color: #e5e5e5;
    color: #999;
    border: 1px solid #d2d2d2;
}

/* Color overrides */
#jenkins .yui-button.primary .btn,
#jenkins .yui-button.primary button {
    background-color: #4b758b;
    color: #eee;
    border: 1px solid #5788a1;
}
#jenkins .yui-button.primary .btn:hover,
#jenkins .yui-button.primary button:hover,
#jenkins .yui-button.primary .hover
{
    background-color: #3f6275;
    border: 1px solid #5788a1;
}
#jenkins .yui-button.primary .btn:active,
#jenkins .yui-button.primary button:active,
#jenkins .yui-button.primary .active
{
    background-color: #33505f;
    border: 1px solid #3f6275;
    box-shadow: inset 0px 1px 6px 2px #1b2b33;
}

#jenkins .yui-button.primary button:disabled,
#jenkins .yui-button.primary .disabled
{
    background-color: #adc6d3;
    color: #fff;
    border: 1px solid #a2becd;
}

#jenkins .yui-button.danger button {
    background-color: #d24939;
    color: #eee;
    border: 1px solid #be3a2b;
}

#jenkins .yui-button.danger button:hover,
#jenkins .yui-button.danger .hover
{
    background-color: #a23225;
    border: 1px solid #942e22;
}

#jenkins .yui-button.danger button:active,
#jenkins .yui-button.danger .active
{
    background-color: #942e22;
    border: 1px solid #6b2118;
    box-shadow: inset 0px 1px 6px 2px #79251b;
}

#jenkins .yui-button.danger button:disabled,
#jenkins .yui-button.danger .disabled
{
    background-color: #e5958c;
    color: #f8f8f8;
    border: 1px solid #e39280;
}

.i18n {
    display: none;
}

.alert {
    padding: 15px;
    margin-bottom: 20px;
    border: 1px solid transparent;
    border-radius: 4px;
}

.alert-warning {
    color: #8a6d3b;
    background-color: #fcf8e3;
    border-color: #faebcc;
}

<<<<<<< HEAD
/* ========================= welcome page styles ================= */
#jenkins .welcome-message .yui-button{
    margin:0;
    border-radius: 3px;
    overflow: hidden;
}
#jenkins .welcome-message a.plus {
    white-space:nowrap;
}
#jenkins .welcome-message a.plus:before{
    content:' ';
    background:url('../images/24x24/new-package.png') no-repeat center;
    display:inline-block;
    margin-right:.25em;
    width:24px;
    min-height:24px;
    height:1.5em;
    vertical-align:bottom;
}
#main-panel .read p{
    font-size: 110%;
    line-height: 1.5em;
}
.welcome-message {
    background:#fff;
    padding:3em 20% 3em 3em;
    position:relative;
    min-height:40em;
    border:1px solid #ddd;
    border-radius:3px;
    box-shadow: 0 3px 10px rgba(0,0,0,.15);
}
.max-read-width {
    max-width: 60em;
}
.watermark {
    font-size: 320px;
    position: absolute;
    bottom: 50px;
    right: 50px;
    color: rgba(100,150,200,.2);
=======
body.main-panel-only #side-panel {
    width: 0 !important;
    padding: 0 !important;
    overflow: hidden !important;
}
body.main-panel-only #main-panel {
    margin: 0 auto !important;
    max-width: 75em !important;
>>>>>>> c4fb6083
}<|MERGE_RESOLUTION|>--- conflicted
+++ resolved
@@ -1962,49 +1962,6 @@
     border-color: #faebcc;
 }
 
-<<<<<<< HEAD
-/* ========================= welcome page styles ================= */
-#jenkins .welcome-message .yui-button{
-    margin:0;
-    border-radius: 3px;
-    overflow: hidden;
-}
-#jenkins .welcome-message a.plus {
-    white-space:nowrap;
-}
-#jenkins .welcome-message a.plus:before{
-    content:' ';
-    background:url('../images/24x24/new-package.png') no-repeat center;
-    display:inline-block;
-    margin-right:.25em;
-    width:24px;
-    min-height:24px;
-    height:1.5em;
-    vertical-align:bottom;
-}
-#main-panel .read p{
-    font-size: 110%;
-    line-height: 1.5em;
-}
-.welcome-message {
-    background:#fff;
-    padding:3em 20% 3em 3em;
-    position:relative;
-    min-height:40em;
-    border:1px solid #ddd;
-    border-radius:3px;
-    box-shadow: 0 3px 10px rgba(0,0,0,.15);
-}
-.max-read-width {
-    max-width: 60em;
-}
-.watermark {
-    font-size: 320px;
-    position: absolute;
-    bottom: 50px;
-    right: 50px;
-    color: rgba(100,150,200,.2);
-=======
 body.main-panel-only #side-panel {
     width: 0 !important;
     padding: 0 !important;
@@ -2013,5 +1970,4 @@
 body.main-panel-only #main-panel {
     margin: 0 auto !important;
     max-width: 75em !important;
->>>>>>> c4fb6083
 }